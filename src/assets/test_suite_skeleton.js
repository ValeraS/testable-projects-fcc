const test_suite_skeleton = `
    <style>
        @import url('https://fonts.googleapis.com/css?family=Noto+Sans');

        /* TEST/MESSAGE CENTER CSS */ 

        #fcc_test_message-box {
            font-size: 20px !important;
            font-family: Noto Sans, arial, sans-serif !important;
            position: fixed;
            left: 0;
            bottom: 0;
            right: 0;
            text-align: center;
            background-color: rgba(0, 0, 0, 0.8);
            transition: all .5s;
            z-index: 100000;
            overflow: auto;
        }
    
        .fcc_test_message-box-hidden {
            visibility: hidden;
            opacity: 0;
            top: -300px;
        }
    
        .fcc_test_message-box-shown {
            visibility: visible;
            opacity: 1;
            top: 0;
        }

        .fcc_test_message-box-content {
            position: relative;
            color: black;
            background-color: white;
            top: 10vh;
            width: 80%;
            margin: 0 auto !important;
            text-align: initial;
            border-radius: 10px;
            display: flex;
            flex-direction: column;
        }
        .fcc_test_message-box-header,
        .fcc_test_message-box-footer{
            position: relative;
            height: 60px;
            flex: none;
            box-sizing: border-box !important;
            padding: 10px !important;
        }
        .fcc_test_message-box-header {
            border-bottom: 1px solid rgb(229,229,229);
        }
    
        .fcc_test_message-box-header .title {
            float: left;
            font-size: 30px !important;
            line-height: 40px !important;
            margin-left: 10px !important;
        }

        .fcc_test_message-box-body {
            flex: 1;
        }

        .fcc_test_message-box-footer {
            border-top: 1px solid rgb(229,229,229);
        }
    
        .fcc_test_message-box-close-btn {
            float: right;
            color: black;
            background-color: white;
            border: 1px solid rgb(229,229,229);
            border-radius: 4px;
            padding: 10px 20px !important;
            transition: all .3s;
        }
        .fcc_test_message-box-close-btn:hover {
            color: white;
            background-color: black;
        }

        #mocha {
            margin: 10px !important;
        }
        #mocha .test pre {
            background-color: rgb(245, 245, 245);
        }
        #mocha-stats {
            position: absolute;
        }
        #mocha ul {
            max-width: initial;
            margin: initial !important;
            text-align: initial;
        }

        div {
            position: static;
        }

        .fcc_test_message-box-close-fixed {
            position: fixed;
            top: 10px;
            right: 10px;
            height: 30px;
            width: 30px;
            border-radius: 50%;
            border: 3px solid grey;
            text-align: center;
            transition: all .4s;
        }
        .fcc_test_message-box-close-fixed:after {
            color: grey;
            font-family: Noto Sans, arial, sans-serif !important;
            font-size: 30px !important;
            font weight: bold;
            content: "X";
            line-height: 30px !important;
        }

        /* FOLDOUT MENU CSS */

        #fcc_foldout_menu {
            position: absolute;
            top: 0;
            left: -320px;
            width: 320px;
            height: 195px;
            border-bottom-right-radius: 5px;
            background-color: rgba(255, 255, 204, 0.6);
            z-index: 99997;
            font-family: Noto Sans, arial, sans-serif !important;
            box-shadow: 1px 1px 10px rgba(128, 128, 128, 0.6);
            transition: .5s;
        }
        input[type=checkbox]:checked ~ #fcc_foldout_menu {
            left: 0;
            transition: .5s ease-in-out;
        }
        #fcc_foldout_menu_inner {
            position: relative;
        }
        input[type=checkbox] {
            height: 24px;
            width: 25px;
            position: fixed;
            top: 7px;
            left: 20px;
            border: 1px solid black;
            opacity: 0;
            cursor: pointer;
            z-index: 99999;
        }
        #fcc_foldout_toggler {
            position: fixed;
            top: 20px;
            left: 20px;
            z-index: 99998;   
        }

        .fcc_hamburger {
            position: relative;
            width: 25px;
            height: 3px;
            display: block;
            background: black;
            border-radius: 5px;
            content: '';
            transform-origin: 4px 0px;
            transition: transform 0.4s ease, opacity 0.55s ease;
        }
        #hamburger_top {
            position: absolute;
            top: -6px;
            transform-origin: 0% 80%;
        }
        #hamburger_bottom {
            position: absolute;
            bottom: -6px;
            transform-origin: 20% 80%;
        }
        .transform_top {
            opacity: 1;
            transform: rotate(45deg) translate(-2px, -1px);
        }
        .transform_middle {
            opacity: 0;
            transform: rotate(0deg) scale(0.2, 0.2);
        }
        .transform_bottom {
            opacity: 1;
            transform: rotate(-45deg) translate(-1px, -1px);
        }

        #fcc_foldout_menu label {
            top: 38px;
            left: 20px;
            position: absolute;
            font-size: 15px !important;
        }
        #fcc_foldout_menu select {
            top: 61px;
            left: 18px;
            position: absolute;
            font-family: Noto Sans, Arial, sans-serif !important;
        }

        .fcc_foldout_buttons {
            position: absolute;
            left: 20px;
            height: 20px;
            width: 110px;
            padding: 10px !important;
            display: block; 
            font-size: 15px !important;
            line-height: 15px !important;
            text-align: center;
            border: none;
            outline: none;
            color: white;
            background-color: rgba(128, 128, 128, 0.7);
            border-radius: 4px;
            box-sizing: content-box !important;
            z-index: 0;
            cursor: pointer;
            box-shadow: 1px 1px 4px black;
            font-family: Noto Sans, arial, sans-serif !important;
        }
        #fcc_test_message-box-rerun-button {
            top: 88px;
            transition: all .3s;    
        }
        #fcc_test_message-box-rerun-button:hover {
            color: white;
            background-color: black;
        }
        #fcc_test_button {
            top: 138px;
        }
        .fcc_test_btn-default {
            background-color: rgba(128, 128, 128, 0.7);
        }
        .fcc_test_btn-executing {
            background-color: rgba(255, 153, 0, 0.9);
        }
        .fcc_test_btn-error {
            background-color: rgba(255, 0, 0, 0.7);
        }
        .fcc_test_btn-success {
            background-color: rgba(81, 211, 81, 0.9);
        }

        #fcc_legend_wrapper {
            position: absolute;
            top: 95px;
            left: 160px;
            height: 400px;
            width: 125px;
            vertical-align: top;
            text-align: left !important;
            font-size: 15px;
        }
        #fcc_legend_wrapper span {
            height: 15px;
            margin-top: 6px !important;
            font-size: 12px  !important;
        }
        .key {
            height: 15px;
            width: 15px;
            margin: 5px !important;
            vertical-align: top;
        }
        .key:first-of-type {
            background-color: rgba(255, 0, 0, 0.7);
        }
        .key:nth-of-type(2) {
            background-color: rgba(81, 211, 81, 0.9);
        }
        .key:nth-of-type(3) {
            background-color: rgba(255, 153, 0, 0.9);
        }
        .fcc_legend {
            position: relative;
            display: inline-block;
        }

        #fcc_test_suite_indicator_wrapper {
            position: fixed;
            top: 15px;
            right: 20px;
        }
        #fcc_test_suite_indicator {
            position: fixed;
            top: 15px;
            right: 20px;
            font-size: 12px !important;
            background-color: rgba(255, 255, 204, 0.6);
            padding: 3px 5px !important;
            border-radius: 5px;
            box-shadow: 1px 1px 10px rgba(128, 128, 128, 0.6);
            font-family: Noto Sans, arial, sans-serif !important;
        }
    </style>
    <div id="fcc_test_suite_indicator_wrapper"></div>
    <div id="fcc_foldout_toggler">
        <span id="hamburger_top" class="fcc_hamburger"></span>    
        <span id="hamburger_middle" class="fcc_hamburger"></span>  
        <span id="hamburger_bottom" class="fcc_hamburger"></span>      
    </div>
    <input id="toggle" onclick="FCC_Global.hamburger_transform()" type="checkbox" title="CTRL + SHIFT + O">
    <div id="fcc_foldout_menu">
        <div id="fcc_foldout_menu_inner">
            <label for="test-suite-selector">Select Test Suite: </label>
            <select name="Test Suite Selector" id="test-suite-selector" onchange="FCC_Global.selectProject(this.value)">
                <option id="placeholder" value="">- - -</option>
                <option value="tribute-page">Tribute Page</option>
                <option value="portfolio">Personal Portfolio</option>
                <option value="survey-form">Survey Form</option>
                <option value="product-landing-page">Product Landing Page</option>
                <option value="technical-docs-page">Technical Documentation Page</option>
                <option value="random-quote-machine">Random Quote Machine</option>
                <option value="markdown-previewer">Markdown Previewer</option>
                <option value="drum-machine">Drum Machine</option>
                <option value="pomodoro-clock">Pomodoro Clock</option>
                <option value="javascript-calculator">Javascript Calculator</option>  
<<<<<<< HEAD
                <option value="bar-chart">Bar Chart</option>
                <option value="scatter-plot">Scatter Plot</option>
                <option value="choropleth">Choropleth</option>
=======
                <option value="bar-chart">D3: Bar Chart</option>
                <option value="scatter-plot">D3: Scatter Plot</option>
                <option value="heat-map">D3: Heat Map</option>
>>>>>>> 7efaf586
            </select>
            <button id="fcc_test_message-box-rerun-button" type="button" class="fcc_foldout_buttons" title="CTRL + SHIFT + ENTER" onclick="FCC_Global.FCCRerunTests()">
                Run Tests
            </button>
            <button id="fcc_test_button" type="button" class="fcc_foldout_buttons fcc_test_btn-default" title="CTRL + SHIFT + T" onclick="FCC_Global.FCCOpenTestModal()">
                Tests
            </button>
            <div id="fcc_legend_wrapper">
                    <div class="fcc_legend key"></div><span class="fcc_legend">Test(s) Failed</span>  
                    <div class="fcc_legend key"></div><span class="fcc_legend">Tests Passed</span>
                    <div class="fcc_legend key"></div><span class="fcc_legend">Tests Executing</span>
            </div>
        </div>
    </div>
    <div id="fcc_test_message-box" class="fcc_test_message-box-hidden" onclick="FCC_Global.FCCclickOutsideToCloseModal(event)">
        <div class="fcc_test_message-box-content">
            <div class="fcc_test_message-box-header">
                <div class="title">Unit tests</div>
            </div>
            <div class="fcc_test_message-box-body">
                <div id="mocha">Run Test Suite to See Unit Tests!</div>
            </div>
            <div class="fcc_test_message-box-footer">
                <div class="fcc_test_message-box-close-btn" onclick="FCC_Global.FCCCloseTestModal()">Close</div>
            </div>
        </div>
        <div class="fcc_test_message-box-close-fixed" onclick="FCC_Global.FCCCloseTestModal()"></div>
    </div>`;

export default test_suite_skeleton;<|MERGE_RESOLUTION|>--- conflicted
+++ resolved
@@ -328,15 +328,10 @@
                 <option value="drum-machine">Drum Machine</option>
                 <option value="pomodoro-clock">Pomodoro Clock</option>
                 <option value="javascript-calculator">Javascript Calculator</option>  
-<<<<<<< HEAD
-                <option value="bar-chart">Bar Chart</option>
-                <option value="scatter-plot">Scatter Plot</option>
-                <option value="choropleth">Choropleth</option>
-=======
                 <option value="bar-chart">D3: Bar Chart</option>
                 <option value="scatter-plot">D3: Scatter Plot</option>
                 <option value="heat-map">D3: Heat Map</option>
->>>>>>> 7efaf586
+                <option value="choropleth">D3: Choropleth</option>
             </select>
             <button id="fcc_test_message-box-rerun-button" type="button" class="fcc_foldout_buttons" title="CTRL + SHIFT + ENTER" onclick="FCC_Global.FCCRerunTests()">
                 Run Tests
